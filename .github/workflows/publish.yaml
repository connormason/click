name: Publish
on:
  push:
    tags:
      - '*'
jobs:
  build:
    runs-on: ubuntu-latest
    outputs:
      hash: ${{ steps.hash.outputs.hash }}
    steps:
<<<<<<< HEAD
      - uses: actions/checkout@b4ffde65f46336ab88eb53be808477a3936bae11 # v4.1.1
      - uses: actions/setup-python@0a5c61591373683505ea898e09a3ea4f39ef2b9c # v5.0.0
        with:
          python-version: '3.x'
          cache: pip
          cache-dependency-path: requirements/*.txt
=======
      - uses: actions/checkout@9bb56186c3b09b4f86b1c65136769dd318469633 # v4.1.2
      - uses: actions/setup-python@82c7e631bb3cdc910f68e0081d67478d79c6982d # v5.1.0
        with:
          python-version: '3.x'
          cache: pip
          cache-dependency-path: requirements*/*.txt
>>>>>>> 525c5f1f
      - run: pip install -r requirements/build.txt
      # Use the commit date instead of the current date during the build.
      - run: echo "SOURCE_DATE_EPOCH=$(git log -1 --pretty=%ct)" >> $GITHUB_ENV
      - run: python -m build
      # Generate hashes used for provenance.
      - name: generate hash
        id: hash
        run: cd dist && echo "hash=$(sha256sum * | base64 -w0)" >> $GITHUB_OUTPUT
<<<<<<< HEAD
      - uses: actions/upload-artifact@5d5d22a31266ced268874388b861e4b58bb5c2f3 # v4.3.1
=======
      - uses: actions/upload-artifact@a8a3f3ad30e3422c9c7b888a15615d19a852ae32 # v3.1.3
>>>>>>> 525c5f1f
        with:
          path: ./dist
  provenance:
    needs: [build]
    permissions:
      actions: read
      id-token: write
      contents: write
    # Can't pin with hash due to how this workflow works.
<<<<<<< HEAD
    uses: slsa-framework/slsa-github-generator/.github/workflows/generator_generic_slsa3.yml@1fee7c6fdaf1b8532bd4cad778556e42ac27affa # main with new upload/download
=======
    uses: slsa-framework/slsa-github-generator/.github/workflows/generator_generic_slsa3.yml@v1.10.0
>>>>>>> 525c5f1f
    with:
      base64-subjects: ${{ needs.build.outputs.hash }}
  create-release:
    # Upload the sdist, wheels, and provenance to a GitHub release. They remain
    # available as build artifacts for a while as well.
    needs: [provenance]
    runs-on: ubuntu-latest
    permissions:
      contents: write
    steps:
<<<<<<< HEAD
      - uses: actions/download-artifact@c850b930e6ba138125429b7e5c93fc707a7f8427 # v4.1.4
        with:
          pattern: '*'
          merge-multiple: true
=======
      - uses: actions/download-artifact@9bc31d5ccc31df68ecc42ccf4149144866c47d8a # v3.0.2
>>>>>>> 525c5f1f
      - name: create release
        run: >
          gh release create --draft --repo ${{ github.repository }}
          ${{ github.ref_name }}
          *.intoto.jsonl/* artifact/*
        env:
          GH_TOKEN: ${{ github.token }}
  publish-pypi:
    needs: [provenance]
    # Wait for approval before attempting to upload to PyPI. This allows reviewing the
    # files in the draft release.
    environment:
      name: publish
      url: https://pypi.org/project/click/${{ github.ref_name }}
    runs-on: ubuntu-latest
    permissions:
      id-token: write
    steps:
<<<<<<< HEAD
      - uses: actions/download-artifact@c850b930e6ba138125429b7e5c93fc707a7f8427 # v4.1.4
        with:
          pattern: '*'
          merge-multiple: true
      - uses: pypa/gh-action-pypi-publish@68e62d4871ad9d14a9d55f114e6ac71f0b408ec0 # v1.8.14
=======
      - uses: actions/download-artifact@9bc31d5ccc31df68ecc42ccf4149144866c47d8a # v3.0.2
      - uses: pypa/gh-action-pypi-publish@81e9d935c883d0b210363ab89cf05f3894778450 # v1.8.14
        with:
          repository-url: https://test.pypi.org/legacy/
          packages-dir: artifact/
      - uses: pypa/gh-action-pypi-publish@81e9d935c883d0b210363ab89cf05f3894778450 # v1.8.14
>>>>>>> 525c5f1f
        with:
          repository-url: https://test.pypi.org/legacy/
      - uses: pypa/gh-action-pypi-publish@68e62d4871ad9d14a9d55f114e6ac71f0b408ec0 # v1.8.14<|MERGE_RESOLUTION|>--- conflicted
+++ resolved
@@ -9,21 +9,12 @@
     outputs:
       hash: ${{ steps.hash.outputs.hash }}
     steps:
-<<<<<<< HEAD
-      - uses: actions/checkout@b4ffde65f46336ab88eb53be808477a3936bae11 # v4.1.1
-      - uses: actions/setup-python@0a5c61591373683505ea898e09a3ea4f39ef2b9c # v5.0.0
-        with:
-          python-version: '3.x'
-          cache: pip
-          cache-dependency-path: requirements/*.txt
-=======
       - uses: actions/checkout@9bb56186c3b09b4f86b1c65136769dd318469633 # v4.1.2
       - uses: actions/setup-python@82c7e631bb3cdc910f68e0081d67478d79c6982d # v5.1.0
         with:
           python-version: '3.x'
           cache: pip
           cache-dependency-path: requirements*/*.txt
->>>>>>> 525c5f1f
       - run: pip install -r requirements/build.txt
       # Use the commit date instead of the current date during the build.
       - run: echo "SOURCE_DATE_EPOCH=$(git log -1 --pretty=%ct)" >> $GITHUB_ENV
@@ -32,11 +23,7 @@
       - name: generate hash
         id: hash
         run: cd dist && echo "hash=$(sha256sum * | base64 -w0)" >> $GITHUB_OUTPUT
-<<<<<<< HEAD
-      - uses: actions/upload-artifact@5d5d22a31266ced268874388b861e4b58bb5c2f3 # v4.3.1
-=======
       - uses: actions/upload-artifact@a8a3f3ad30e3422c9c7b888a15615d19a852ae32 # v3.1.3
->>>>>>> 525c5f1f
         with:
           path: ./dist
   provenance:
@@ -46,11 +33,7 @@
       id-token: write
       contents: write
     # Can't pin with hash due to how this workflow works.
-<<<<<<< HEAD
-    uses: slsa-framework/slsa-github-generator/.github/workflows/generator_generic_slsa3.yml@1fee7c6fdaf1b8532bd4cad778556e42ac27affa # main with new upload/download
-=======
     uses: slsa-framework/slsa-github-generator/.github/workflows/generator_generic_slsa3.yml@v1.10.0
->>>>>>> 525c5f1f
     with:
       base64-subjects: ${{ needs.build.outputs.hash }}
   create-release:
@@ -61,14 +44,7 @@
     permissions:
       contents: write
     steps:
-<<<<<<< HEAD
-      - uses: actions/download-artifact@c850b930e6ba138125429b7e5c93fc707a7f8427 # v4.1.4
-        with:
-          pattern: '*'
-          merge-multiple: true
-=======
       - uses: actions/download-artifact@9bc31d5ccc31df68ecc42ccf4149144866c47d8a # v3.0.2
->>>>>>> 525c5f1f
       - name: create release
         run: >
           gh release create --draft --repo ${{ github.repository }}
@@ -87,20 +63,11 @@
     permissions:
       id-token: write
     steps:
-<<<<<<< HEAD
-      - uses: actions/download-artifact@c850b930e6ba138125429b7e5c93fc707a7f8427 # v4.1.4
-        with:
-          pattern: '*'
-          merge-multiple: true
-      - uses: pypa/gh-action-pypi-publish@68e62d4871ad9d14a9d55f114e6ac71f0b408ec0 # v1.8.14
-=======
       - uses: actions/download-artifact@9bc31d5ccc31df68ecc42ccf4149144866c47d8a # v3.0.2
       - uses: pypa/gh-action-pypi-publish@81e9d935c883d0b210363ab89cf05f3894778450 # v1.8.14
         with:
           repository-url: https://test.pypi.org/legacy/
           packages-dir: artifact/
       - uses: pypa/gh-action-pypi-publish@81e9d935c883d0b210363ab89cf05f3894778450 # v1.8.14
->>>>>>> 525c5f1f
         with:
-          repository-url: https://test.pypi.org/legacy/
-      - uses: pypa/gh-action-pypi-publish@68e62d4871ad9d14a9d55f114e6ac71f0b408ec0 # v1.8.14+          packages-dir: artifact/