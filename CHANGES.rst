.. currentmodule:: click

<<<<<<< HEAD
Version 8.2.0
=======
Version 8.1.8
>>>>>>> aca1a0ce
-------------

Unreleased

<<<<<<< HEAD
-   Drop support for Python 3.7. :pr:`2588`
-   Use modern packaging metadata with ``pyproject.toml`` instead of ``setup.cfg``.
    :pr:`326`
-   Use ``flit_core`` instead of ``setuptools`` as build backend.
-   Deprecate the ``__version__`` attribute. Use feature detection, or
    ``importlib.metadata.version("click")``, instead. :issue:`2598`
-   ``BaseCommand`` is deprecated. ``Command`` is the base class for all
    commands. :issue:`2589`
-   ``MultiCommand`` is deprecated. ``Group`` is the base class for all group
    commands. :issue:`2590`
-   The current parser and related classes and methods, are deprecated.
    :issue:`2205`

    -   ``OptionParser`` and the ``parser`` module, which is a modified copy of
        ``optparse`` in the standard library.
    -   ``Context.protected_args`` is unneeded. ``Context.args`` contains any
        remaining arguments while parsing.
    -   ``Parameter.add_to_parser`` (on both ``Argument`` and ``Option``) is
        unneeded. Parsing works directly without building a separate parser.
    -   ``split_arg_string`` is moved from ``parser`` to ``shell_completion``.

-   Enable deferred evaluation of annotations with
    ``from __future__ import annotations``. :pr:`2270`
-   When generating a command's name from a decorated function's name, the
    suffixes ``_command``, ``_cmd``, ``_group``, and ``_grp`` are removed.
    :issue:`2322`
=======
-   Fix an issue with type hints for ``click.open_file()``. :issue:`2717`
-   Fix issue where error message for invalid ``click.Path`` displays on
    multiple lines. :issue:`2697`
-   Fixed issue that prevented a default value of ``""`` from being displayed in
    the help for an option. :issue:`2500`
-   The test runner handles stripping color consistently on Windows.
    :issue:`2705`
-   Show correct value for flag default when using ``default_map``.
    :issue:`2632`
>>>>>>> aca1a0ce


Version 8.1.7
-------------

Released 2023-08-17

-   Fix issue with regex flags in shell completion. :issue:`2581`
-   Bash version detection issues a warning instead of an error. :issue:`2574`
-   Fix issue with completion script for Fish shell. :issue:`2567`


Version 8.1.6
-------------

Released 2023-07-18

-   Fix an issue with type hints for ``@click.group()``. :issue:`2558`


Version 8.1.5
-------------

Released 2023-07-13

-   Fix an issue with type hints for ``@click.command()``, ``@click.option()``, and
    other decorators. Introduce typing tests. :issue:`2558`


Version 8.1.4
-------------

Released 2023-07-06

-   Replace all ``typing.Dict`` occurrences to ``typing.MutableMapping`` for
    parameter hints. :issue:`2255`
-   Improve type hinting for decorators and give all generic types parameters.
    :issue:`2398`
-   Fix return value and type signature of `shell_completion.add_completion_class`
    function. :pr:`2421`
-   Bash version detection doesn't fail on Windows. :issue:`2461`
-   Completion works if there is a dot (``.``) in the program name. :issue:`2166`
-   Improve type annotations for pyright type checker. :issue:`2268`
-   Improve responsiveness of ``click.clear()``. :issue:`2284`
-   Improve command name detection when using Shiv or PEX. :issue:`2332`
-   Avoid showing empty lines if command help text is empty. :issue:`2368`
-   ZSH completion script works when loaded from ``fpath``. :issue:`2344`.
-   ``EOFError`` and ``KeyboardInterrupt`` tracebacks are not suppressed when
    ``standalone_mode`` is disabled. :issue:`2380`
-   ``@group.command`` does not fail if the group was created with a custom
    ``command_class``. :issue:`2416`
-   ``multiple=True`` is allowed for flag options again and does not require
    setting ``default=()``. :issue:`2246, 2292, 2295`
-   Make the decorators returned by ``@argument()`` and ``@option()`` reusable when the
    ``cls`` parameter is used. :issue:`2294`
-   Don't fail when writing filenames to streams with strict errors. Replace invalid
    bytes with the replacement character (``�``). :issue:`2395`
-   Remove unnecessary attempt to detect MSYS2 environment. :issue:`2355`
-   Remove outdated and unnecessary detection of App Engine environment. :pr:`2554`
-   ``echo()`` does not fail when no streams are attached, such as with ``pythonw`` on
    Windows. :issue:`2415`
-   Argument with ``expose_value=False`` do not cause completion to fail. :issue:`2336`


Version 8.1.3
-------------

Released 2022-04-28

-   Use verbose form of ``typing.Callable`` for ``@command`` and
    ``@group``. :issue:`2255`
-   Show error when attempting to create an option with
    ``multiple=True, is_flag=True``. Use ``count`` instead.
    :issue:`2246`


Version 8.1.2
-------------

Released 2022-03-31

-   Fix error message for readable path check that was mixed up with the
    executable check. :pr:`2236`
-   Restore parameter order for ``Path``, placing the ``executable``
    parameter at the end. It is recommended to use keyword arguments
    instead of positional arguments. :issue:`2235`


Version 8.1.1
-------------

Released 2022-03-30

-   Fix an issue with decorator typing that caused type checking to
    report that a command was not callable. :issue:`2227`


Version 8.1.0
-------------

Released 2022-03-28

-   Drop support for Python 3.6. :pr:`2129`
-   Remove previously deprecated code. :pr:`2130`

    -   ``Group.resultcallback`` is renamed to ``result_callback``.
    -   ``autocompletion`` parameter to ``Command`` is renamed to
        ``shell_complete``.
    -   ``get_terminal_size`` is removed, use
        ``shutil.get_terminal_size`` instead.
    -   ``get_os_args`` is removed, use ``sys.argv[1:]`` instead.

-   Rely on :pep:`538` and :pep:`540` to handle selecting UTF-8 encoding
    instead of ASCII. Click's locale encoding detection is removed.
    :issue:`2198`
-   Single options boolean flags with ``show_default=True`` only show
    the default if it is ``True``. :issue:`1971`
-   The ``command`` and ``group`` decorators can be applied with or
    without parentheses. :issue:`1359`
-   The ``Path`` type can check whether the target is executable.
    :issue:`1961`
-   ``Command.show_default`` overrides ``Context.show_default``, instead
    of the other way around. :issue:`1963`
-   Parameter decorators and ``@group`` handles ``cls=None`` the same as
    not passing ``cls``. ``@option`` handles ``help=None`` the same as
    not passing ``help``. :issue:`#1959`
-   A flag option with ``required=True`` requires that the flag is
    passed instead of choosing the implicit default value. :issue:`1978`
-   Indentation in help text passed to ``Option`` and ``Command`` is
    cleaned the same as using the ``@option`` and ``@command``
    decorators does. A command's ``epilog`` and ``short_help`` are also
    processed. :issue:`1985`
-   Store unprocessed ``Command.help``, ``epilog`` and ``short_help``
    strings. Processing is only done when formatting help text for
    output. :issue:`2149`
-   Allow empty str input for ``prompt()`` when
    ``confirmation_prompt=True`` and ``default=""``. :issue:`2157`
-   Windows glob pattern expansion doesn't fail if a value is an invalid
    pattern. :issue:`2195`
-   It's possible to pass a list of ``params`` to ``@command``. Any
    params defined with decorators are appended to the passed params.
    :issue:`2131`.
-   ``@command`` decorator is annotated as returning the correct type if
    a ``cls`` argument is used. :issue:`2211`
-   A ``Group`` with ``invoke_without_command=True`` and ``chain=False``
    will invoke its result callback with the group function's return
    value. :issue:`2124`
-   ``to_info_dict`` will not fail if a ``ParamType`` doesn't define a
    ``name``. :issue:`2168`
-   Shell completion prioritizes option values with option prefixes over
    new options. :issue:`2040`
-   Options that get an environment variable value using
    ``autoenvvar_prefix`` treat an empty value as ``None``, consistent
    with a direct ``envvar``. :issue:`2146`


Version 8.0.4
-------------

Released 2022-02-18

-   ``open_file`` recognizes ``Path("-")`` as a standard stream, the
    same as the string ``"-"``. :issue:`2106`
-   The ``option`` and ``argument`` decorators preserve the type
    annotation of the decorated function. :pr:`2155`
-   A callable default value can customize its help text by overriding
    ``__str__`` instead of always showing ``(dynamic)``. :issue:`2099`
-   Fix a typo in the Bash completion script that affected file and
    directory completion. If this script was generated by a previous
    version, it should be regenerated. :issue:`2163`
-   Fix typing for ``echo`` and ``secho`` file argument.
    :issue:`2174, 2185`


Version 8.0.3
-------------

Released 2021-10-10

-   Fix issue with ``Path(resolve_path=True)`` type creating invalid
    paths. :issue:`2088`
-   Importing ``readline`` does not cause the ``confirm()`` prompt to
    disappear when pressing backspace. :issue:`2092`
-   Any default values injected by ``invoke()`` are cast to the
    corresponding parameter's type. :issue:`2089, 2090`


Version 8.0.2
-------------

Released 2021-10-08

-   ``is_bool_flag`` is not set to ``True`` if ``is_flag`` is ``False``.
    :issue:`1925`
-   Bash version detection is locale independent. :issue:`1940`
-   Empty ``default`` value is not shown for ``multiple=True``.
    :issue:`1969`
-   Fix shell completion for arguments that start with a forward slash
    such as absolute file paths. :issue:`1929`
-   ``Path`` type with ``resolve_path=True`` resolves relative symlinks
    to be relative to the containing directory. :issue:`1921`
-   Completion does not skip Python's resource cleanup when exiting,
    avoiding some unexpected warning output. :issue:`1738, 2017`
-   Fix type annotation for ``type`` argument in ``prompt`` function.
    :issue:`2062`
-   Fix overline and italic styles, which were incorrectly added when
    adding underline. :pr:`2058`
-   An option with ``count=True`` will not show "[x>=0]" in help text.
    :issue:`2072`
-   Default values are not cast to the parameter type twice during
    processing. :issue:`2085`
-   Options with ``multiple`` and ``flag_value`` use the flag value
    instead of leaving an internal placeholder. :issue:`2001`


Version 8.0.1
-------------

Released 2021-05-19

-   Mark top-level names as exported so type checking understand imports
    in user projects. :issue:`1879`
-   Annotate ``Context.obj`` as ``Any`` so type checking allows all
    operations on the arbitrary object. :issue:`1885`
-   Fix some types that weren't available in Python 3.6.0. :issue:`1882`
-   Fix type checking for iterating over ``ProgressBar`` object.
    :issue:`1892`
-   The ``importlib_metadata`` backport package is installed on Python <
    3.8. :issue:`1889`
-   Arguments with ``nargs=-1`` only use env var value if no command
    line values are given. :issue:`1903`
-   Flag options guess their type from ``flag_value`` if given, like
    regular options do from ``default``. :issue:`1886`
-   Added documentation that custom parameter types may be passed
    already valid values in addition to strings. :issue:`1898`
-   Resolving commands returns the name that was given, not
    ``command.name``, fixing an unintended change to help text and
    ``default_map`` lookups. When using patterns like ``AliasedGroup``,
    override ``resolve_command`` to change the name that is returned if
    needed. :issue:`1895`
-   If a default value is invalid, it does not prevent showing help
    text. :issue:`1889`
-   Pass ``windows_expand_args=False`` when calling the main command to
    disable pattern expansion on Windows. There is no way to escape
    patterns in CMD, so if the program needs to pass them on as-is then
    expansion must be disabled. :issue:`1901`


Version 8.0.0
-------------

Released 2021-05-11

-   Drop support for Python 2 and 3.5.
-   Colorama is always installed on Windows in order to provide style
    and color support. :pr:`1784`
-   Adds a repr to Command, showing the command name for friendlier
    debugging. :issue:`1267`, :pr:`1295`
-   Add support for distinguishing the source of a command line
    parameter. :issue:`1264`, :pr:`1329`
-   Add an optional parameter to ``ProgressBar.update`` to set the
    ``current_item``. :issue:`1226`, :pr:`1332`
-   ``version_option`` uses ``importlib.metadata`` (or the
    ``importlib_metadata`` backport) instead of ``pkg_resources``. The
    version is detected based on the package name, not the entry point
    name. The Python package name must match the installed package
    name, or be passed with ``package_name=``. :issue:`1582`
-   If validation fails for a prompt with ``hide_input=True``, the value
    is not shown in the error message. :issue:`1460`
-   An ``IntRange`` or ``FloatRange`` option shows the accepted range in
    its help text. :issue:`1525`, :pr:`1303`
-   ``IntRange`` and ``FloatRange`` bounds can be open (``<``) instead
    of closed (``<=``) by setting ``min_open`` and ``max_open``. Error
    messages have changed to reflect this. :issue:`1100`
-   An option defined with duplicate flag names (``"--foo/--foo"``)
    raises a ``ValueError``. :issue:`1465`
-   ``echo()`` will not fail when using pytest's ``capsys`` fixture on
    Windows. :issue:`1590`
-   Resolving commands returns the canonical command name instead of the
    matched name. This makes behavior such as help text and
    ``Context.invoked_subcommand`` consistent when using patterns like
    ``AliasedGroup``. :issue:`1422`
-   The ``BOOL`` type accepts the values "on" and "off". :issue:`1629`
-   A ``Group`` with ``invoke_without_command=True`` will always invoke
    its result callback. :issue:`1178`
-   ``nargs == -1`` and ``nargs > 1`` is parsed and validated for
    values from environment variables and defaults. :issue:`729`
-   Detect the program name when executing a module or package with
    ``python -m name``. :issue:`1603`
-   Include required parent arguments in help synopsis of subcommands.
    :issue:`1475`
-   Help for boolean flags with ``show_default=True`` shows the flag
    name instead of ``True`` or ``False``. :issue:`1538`
-   Non-string objects passed to ``style()`` and ``secho()`` will be
    converted to string. :pr:`1146`
-   ``edit(require_save=True)`` will detect saves for editors that exit
    very fast on filesystems with 1 second resolution. :pr:`1050`
-   New class attributes make it easier to use custom core objects
    throughout an entire application. :pr:`938`

    -   ``Command.context_class`` controls the context created when
        running the command.
    -   ``Context.invoke`` creates new contexts of the same type, so a
        custom type will persist to invoked subcommands.
    -   ``Context.formatter_class`` controls the formatter used to
        generate help and usage.
    -   ``Group.command_class`` changes the default type for
        subcommands with ``@group.command()``.
    -   ``Group.group_class`` changes the default type for subgroups
        with ``@group.group()``. Setting it to ``type`` will create
        subgroups of the same type as the group itself.
    -   Core objects use ``super()`` consistently for better support of
        subclassing.

-   Use ``Context.with_resource()`` to manage resources that would
    normally be used in a ``with`` statement, allowing them to be used
    across subcommands and callbacks, then cleaned up when the context
    ends. :pr:`1191`
-   The result object returned by the test runner's ``invoke()`` method
    has a ``return_value`` attribute with the value returned by the
    invoked command. :pr:`1312`
-   Required arguments with the ``Choice`` type show the choices in
    curly braces to indicate that one is required (``{a|b|c}``).
    :issue:`1272`
-   If only a name is passed to ``option()``, Click suggests renaming it
    to ``--name``. :pr:`1355`
-   A context's ``show_default`` parameter defaults to the value from
    the parent context. :issue:`1565`
-   ``click.style()`` can output 256 and RGB color codes. Most modern
    terminals support these codes. :pr:`1429`
-   When using ``CliRunner.invoke()``, the replaced ``stdin`` file has
    ``name`` and ``mode`` attributes. This lets ``File`` options with
    the ``-`` value match non-testing behavior. :issue:`1064`
-   When creating a ``Group``, allow passing a list of commands instead
    of a dict. :issue:`1339`
-   When a long option name isn't valid, use ``difflib`` to make better
    suggestions for possible corrections. :issue:`1446`
-   Core objects have a ``to_info_dict()`` method. This gathers
    information about the object's structure that could be useful for a
    tool generating user-facing documentation. To get the structure of
    an entire CLI, use ``Context(cli).to_info_dict()``. :issue:`461`
-   Redesign the shell completion system. :issue:`1484`, :pr:`1622`

    -   Support Bash >= 4.4, Zsh, and Fish, with the ability for
        extensions to add support for other shells.
    -   Allow commands, groups, parameters, and types to override their
        completions suggestions.
    -   Groups complete the names commands were registered with, which
        can differ from the name they were created with.
    -   The ``autocompletion`` parameter for options and arguments is
        renamed to ``shell_complete``. The function must take
        ``ctx, param, incomplete``, must do matching rather than return
        all values, and must return a list of strings or a list of
        ``CompletionItem``. The old name and behavior is deprecated and
        will be removed in 8.1.
    -   The env var values used to start completion have changed order.
        The shell now comes first, such as ``{shell}_source`` rather
        than ``source_{shell}``, and is always required.

-   Completion correctly parses command line strings with incomplete
    quoting or escape sequences. :issue:`1708`
-   Extra context settings (``obj=...``, etc.) are passed on to the
    completion system. :issue:`942`
-   Include ``--help`` option in completion. :pr:`1504`
-   ``ParameterSource`` is an ``enum.Enum`` subclass. :issue:`1530`
-   Boolean and UUID types strip surrounding space before converting.
    :issue:`1605`
-   Adjusted error message from parameter type validation to be more
    consistent. Quotes are used to distinguish the invalid value.
    :issue:`1605`
-   The default value for a parameter with ``nargs`` > 1 and
    ``multiple=True`` must be a list of tuples. :issue:`1649`
-   When getting the value for a parameter, the default is tried in the
    same section as other sources to ensure consistent processing.
    :issue:`1649`
-   All parameter types accept a value that is already the correct type.
    :issue:`1649`
-   For shell completion, an argument is considered incomplete if its
    value did not come from the command line args. :issue:`1649`
-   Added ``ParameterSource.PROMPT`` to track parameter values that were
    prompted for. :issue:`1649`
-   Options with ``nargs`` > 1 no longer raise an error if a default is
    not given. Parameters with ``nargs`` > 1 default to ``None``, and
    parameters with ``multiple=True`` or ``nargs=-1`` default to an
    empty tuple. :issue:`472`
-   Handle empty env vars as though the option were not passed. This
    extends the change introduced in 7.1 to be consistent in more cases.
    :issue:`1285`
-   ``Parameter.get_default()`` checks ``Context.default_map`` to
    handle overrides consistently in help text, ``invoke()``, and
    prompts. :issue:`1548`
-   Add ``prompt_required`` param to ``Option``. When set to ``False``,
    the user will only be prompted for an input if no value was passed.
    :issue:`736`
-   Providing the value to an option can be made optional through
    ``is_flag=False``, and the value can instead be prompted for or
    passed in as a default value.
    :issue:`549, 736, 764, 921, 1015, 1618`
-   Fix formatting when ``Command.options_metavar`` is empty. :pr:`1551`
-   Revert adding space between option help text that wraps.
    :issue:`1831`
-   The default value passed to ``prompt`` will be cast to the correct
    type like an input value would be. :pr:`1517`
-   Automatically generated short help messages will stop at the first
    ending of a phrase or double linebreak. :issue:`1082`
-   Skip progress bar render steps for efficiency with very fast
    iterators by setting ``update_min_steps``. :issue:`676`
-   Respect ``case_sensitive=False`` when doing shell completion for
    ``Choice`` :issue:`1692`
-   Use ``mkstemp()`` instead of ``mktemp()`` in pager implementation.
    :issue:`1752`
-   If ``Option.show_default`` is a string, it is displayed even if
    ``default`` is ``None``. :issue:`1732`
-   ``click.get_terminal_size()`` is deprecated and will be removed in
    8.1. Use :func:`shutil.get_terminal_size` instead. :issue:`1736`
-   Control the location of the temporary directory created by
    ``CLIRunner.isolated_filesystem`` by passing ``temp_dir``. A custom
    directory will not be removed automatically. :issue:`395`
-   ``click.confirm()`` will prompt until input is given if called with
    ``default=None``. :issue:`1381`
-   Option prompts validate the value with the option's callback in
    addition to its type. :issue:`457`
-   ``confirmation_prompt`` can be set to a custom string. :issue:`723`
-   Allow styled output in Jupyter on Windows. :issue:`1271`
-   ``style()`` supports the ``strikethrough``, ``italic``, and
    ``overline`` styles. :issue:`805, 1821`
-   Multiline marker is removed from short help text. :issue:`1597`
-   Restore progress bar behavior of echoing only the label if the file
    is not a TTY. :issue:`1138`
-   Progress bar output is shown even if execution time is less than 0.5
    seconds. :issue:`1648`
-   Progress bar ``item_show_func`` shows the current item, not the
    previous item. :issue:`1353`
-   The ``Path`` param type can be passed ``path_type=pathlib.Path`` to
    return a path object instead of a string. :issue:`405`
-   ``TypeError`` is raised when parameter with ``multiple=True`` or
    ``nargs > 1`` has non-iterable default. :issue:`1749`
-   Add a ``pass_meta_key`` decorator for passing a key from
    ``Context.meta``. This is useful for extensions using ``meta`` to
    store information. :issue:`1739`
-   ``Path`` ``resolve_path`` resolves symlinks on Windows Python < 3.8.
    :issue:`1813`
-   Command deprecation notice appears at the start of the help text, as
    well as in the short help. The notice is not in all caps.
    :issue:`1791`
-   When taking arguments from ``sys.argv`` on Windows, glob patterns,
    user dir, and env vars are expanded. :issue:`1096`
-   Marked messages shown by the CLI with ``gettext()`` to allow
    applications to translate Click's built-in strings. :issue:`303`
-   Writing invalid characters  to ``stderr`` when using the test runner
    does not raise a ``UnicodeEncodeError``. :issue:`848`
-   Fix an issue where ``readline`` would clear the entire ``prompt()``
    line instead of only the input when pressing backspace. :issue:`665`
-   Add all kwargs passed to ``Context.invoke()`` to ``ctx.params``.
    Fixes an inconsistency when nesting ``Context.forward()`` calls.
    :issue:`1568`
-   The ``MultiCommand.resultcallback`` decorator is renamed to
    ``result_callback``. The old name is deprecated. :issue:`1160`
-   Fix issues with ``CliRunner`` output when using ``echo_stdin=True``.
    :issue:`1101`
-   Fix a bug of ``click.utils.make_default_short_help`` for which the
    returned string could be as long as ``max_width + 3``. :issue:`1849`
-   When defining a parameter, ``default`` is validated with
    ``multiple`` and ``nargs``. More validation is done for values being
    processed as well. :issue:`1806`
-   ``HelpFormatter.write_text`` uses the full line width when wrapping
    text. :issue:`1871`


Version 7.1.2
-------------

Released 2020-04-27

-   Revert applying shell quoting to commands for ``echo_with_pager``
    and ``edit``. This was intended to allows spaces in commands, but
    caused issues if the string was actually a command and arguments, or
    on Windows. Instead, the string must be quoted manually as it should
    appear on the command line. :issue:`1514`


Version 7.1.1
-------------

Released 2020-03-09

-   Fix ``ClickException`` output going to stdout instead of stderr.
    :issue:`1495`


Version 7.1
-----------

Released 2020-03-09

-   Fix PyPI package name, "click" is lowercase again.
-   Fix link in ``unicode_literals`` error message. :pr:`1151`
-   Add support for colored output on UNIX Jupyter notebooks.
    :issue:`1185`
-   Operations that strip ANSI controls will strip the cursor hide/show
    sequences. :issue:`1216`
-   Remove unused compat shim for ``bytes``. :pr:`1195`
-   Expand testing around termui, especially getchar on Windows.
    :issue:`1116`
-   Fix output on Windows Python 2.7 built with MSVC 14. :pr:`1342`
-   Fix ``OSError`` when running in MSYS2. :issue:`1338`
-   Fix ``OSError`` when redirecting to ``NUL`` stream on Windows.
    :issue:`1065`
-   Fix memory leak when parsing Unicode arguments on Windows.
    :issue:`1136`
-   Fix error in new AppEngine environments. :issue:`1462`
-   Always return one of the passed choices for ``click.Choice``
    :issue:`1277`, :pr:`1318`
-   Add ``no_args_is_help`` option to ``click.Command``, defaults to
    False :pr:`1167`
-   Add ``show_default`` parameter to ``Context`` to enable showing
    defaults globally. :issue:`1018`
-   Handle ``env MYPATH=''`` as though the option were not passed.
    :issue:`1196`
-   It is once again possible to call ``next(bar)`` on an active
    progress bar instance. :issue:`1125`
-   ``open_file`` with ``atomic=True`` retains permissions of existing
    files and respects the current umask for new files. :issue:`1376`
-   When using the test ``CliRunner`` with ``mix_stderr=False``, if
    ``result.stderr`` is empty it will not raise a ``ValueError``.
    :issue:`1193`
-   Remove the unused ``mix_stderr`` parameter from
    ``CliRunner.invoke``. :issue:`1435`
-   Fix ``TypeError`` raised when using bool flags and specifying
    ``type=bool``. :issue:`1287`
-   Newlines in option help text are replaced with spaces before
    re-wrapping to avoid uneven line breaks. :issue:`834`
-   ``MissingParameter`` exceptions are printable in the Python
    interpreter. :issue:`1139`
-   Fix how default values for file-type options are shown during
    prompts. :issue:`914`
-   Fix environment variable automatic generation for commands
    containing ``-``. :issue:`1253`
-   Option help text replaces newlines with spaces when rewrapping, but
    preserves paragraph breaks, fixing multiline formatting.
    :issue:`834, 1066, 1397`
-   Option help text that is wrapped adds an extra newline at the end to
    distinguish it from the next option. :issue:`1075`
-   Consider ``sensible-editor`` when determining the editor to use for
    ``click.edit()``. :pr:`1469`
-   Arguments to system calls such as the executable path passed to
    ``click.edit`` can contains spaces. :pr:`1470`
-   Add ZSH completion autoloading and error handling. :issue:`1348`
-   Add a repr to ``Command``, ``Group``, ``Option``, and ``Argument``,
    showing the name for friendlier debugging. :issue:`1267`
-   Completion doesn't consider option names if a value starts with
    ``-`` after the ``--`` separator. :issue:`1247`
-   ZSH completion escapes special characters in values. :pr:`1418`
-   Add completion support for Fish shell. :pr:`1423`
-   Decoding bytes option values falls back to UTF-8 in more cases.
    :pr:`1468`
-   Make the warning about old 2-arg parameter callbacks a deprecation
    warning, to be removed in 8.0. This has been a warning since Click
    2.0. :pr:`1492`
-   Adjust error messages to standardize the types of quotes used so
    they match error messages from Python.


Version 7.0
-----------

Released 2018-09-25

-   Drop support for Python 2.6 and 3.3. :pr:`967, 976`
-   Wrap ``click.Choice``'s missing message. :issue:`202`, :pr:`1000`
-   Add native ZSH autocompletion support. :issue:`323`, :pr:`865`
-   Document that ANSI color info isn't parsed from bytearrays in Python
    2. :issue:`334`
-   Document byte-stripping behavior of ``CliRunner``. :issue:`334`,
    :pr:`1010`
-   Usage errors now hint at the ``--help`` option. :issue:`393`,
    :pr:`557`
-   Implement streaming pager. :issue:`409`, :pr:`889`
-   Extract bar formatting to its own method. :pr:`414`
-   Add ``DateTime`` type for converting input in given date time
    formats. :pr:`423`
-   ``secho``'s first argument can now be ``None``, like in ``echo``.
    :pr:`424`
-   Fixes a ``ZeroDivisionError`` in ``ProgressBar.make_step``, when the
    arg passed to the first call of ``ProgressBar.update`` is 0.
    :issue:`447`, :pr:`1012`
-   Show progressbar only if total execution time is visible. :pr:`487`
-   Added the ability to hide commands and options from help. :pr:`500`
-   Document that options can be ``required=True``. :issue:`514`,
    :pr:`1022`
-   Non-standalone calls to ``Context.exit`` return the exit code,
    rather than calling ``sys.exit``. :issue:`667`, :pr:`533, 1098`
-   ``click.getchar()`` returns Unicode in Python 3 on Windows,
    consistent with other platforms. :issue:`537, 821, 822, 1088`,
    :pr:`1108`
-   Added ``FloatRange`` type. :pr:`538, 553`
-   Added support for bash completion of ``type=click.Choice`` for
    ``Options`` and ``Arguments``. :issue:`535`, :pr:`681`
-   Only allow one positional arg for ``Argument`` parameter
    declaration. :issue:`568, 574`, :pr:`1014`
-   Add ``case_sensitive=False`` as an option to Choice. :issue:`569`
-   ``click.getchar()`` correctly raises ``KeyboardInterrupt`` on "^C"
    and ``EOFError`` on "^D" on Linux. :issue:`583`, :pr:`1115`
-   Fix encoding issue with ``click.getchar(echo=True)`` on Linux.
    :pr:`1115`
-   ``param_hint`` in errors now derived from param itself.
    :issue:`598, 704`, :pr:`709`
-   Add a test that ensures that when an argument is formatted into a
    usage error, its metavar is used, not its name. :pr:`612`
-   Allow setting ``prog_name`` as extra in ``CliRunner.invoke``.
    :issue:`616`, :pr:`999`
-   Help text taken from docstrings truncates at the ``\f`` form feed
    character, useful for hiding Sphinx-style parameter documentation.
    :pr:`629, 1091`
-   ``launch`` now works properly under Cygwin. :pr:`650`
-   Update progress after iteration. :issue:`651`, :pr:`706`
-   ``CliRunner.invoke`` now may receive ``args`` as a string
    representing a Unix shell command. :pr:`664`
-   Make ``Argument.make_metavar()`` default to type metavar. :pr:`675`
-   Add documentation for ``ignore_unknown_options``. :pr:`684`
-   Add bright colors support for ``click.style`` and fix the reset
    option for parameters ``fg`` and ``bg``. :issue:`703`, :pr:`809`
-   Add ``show_envvar`` for showing environment variables in help.
    :pr:`710`
-   Avoid ``BrokenPipeError`` during interpreter shutdown when stdout or
    stderr is a closed pipe. :issue:`712`, :pr:`1106`
-   Document customizing option names. :issue:`725`, :pr:`1016`
-   Disable ``sys._getframes()`` on Python interpreters that don't
    support it. :pr:`728`
-   Fix bug in test runner when calling ``sys.exit`` with ``None``.
    :pr:`739`
-   Clarify documentation on command line options. :issue:`741`,
    :pr:`1003`
-   Fix crash on Windows console. :issue:`744`
-   Fix bug that caused bash completion to give improper completions on
    chained commands. :issue:`754`, :pr:`774`
-   Added support for dynamic bash completion from a user-supplied
    callback. :pr:`755`
-   Added support for bash completions containing spaces. :pr:`773`
-   Allow autocompletion function to determine whether or not to return
    completions that start with the incomplete argument. :issue:`790`,
    :pr:`806`
-   Fix option naming routine to match documentation and be
    deterministic. :issue:`793`, :pr:`794`
-   Fix path validation bug. :issue:`795`, :pr:`1020`
-   Add test and documentation for ``Option`` naming: functionality.
    :pr:`799`
-   Update doc to match arg name for ``path_type``. :pr:`801`
-   Raw strings added so correct escaping occurs. :pr:`807`
-   Fix 16k character limit of ``click.echo`` on Windows. :issue:`816`,
    :pr:`819`
-   Overcome 64k character limit when writing to binary stream on
    Windows 7. :issue:`825`, :pr:`830`
-   Add bool conversion for "t" and "f". :pr:`842`
-   ``NoSuchOption`` errors take ``ctx`` so that ``--help`` hint gets
    printed in error output. :pr:`860`
-   Fixed the behavior of Click error messages with regards to Unicode
    on 2.x and 3.x. Message is now always Unicode and the str and
    Unicode special methods work as you expect on that platform.
    :issue:`862`
-   Progress bar now uses stderr by default. :pr:`863`
-   Add support for auto-completion documentation. :issue:`866`,
    :pr:`869`
-   Allow ``CliRunner`` to separate stdout and stderr. :pr:`868`
-   Fix variable precedence. :issue:`873`, :pr:`874`
-   Fix invalid escape sequences. :pr:`877`
-   Fix ``ResourceWarning`` that occurs during some tests. :pr:`878`
-   When detecting a misconfigured locale, don't fail if the ``locale``
    command fails. :pr:`880`
-   Add ``case_sensitive=False`` as an option to ``Choice`` types.
    :pr:`887`
-   Force stdout/stderr writable. This works around issues with badly
    patched standard streams like those from Jupyter. :pr:`918`
-   Fix completion of subcommand options after last argument
    :issue:`919`, :pr:`930`
-   ``_AtomicFile`` now uses the ``realpath`` of the original filename
    so that changing the working directory does not affect it. :pr:`920`
-   Fix incorrect completions when defaults are present :issue:`925`,
    :pr:`930`
-   Add copy option attrs so that custom classes can be re-used.
    :issue:`926`, :pr:`994`
-   "x" and "a" file modes now use stdout when file is ``"-"``.
    :pr:`929`
-   Fix missing comma in ``__all__`` list. :pr:`935`
-   Clarify how parameters are named. :issue:`949`, :pr:`1009`
-   Stdout is now automatically set to non blocking. :pr:`954`
-   Do not set options twice. :pr:`962`
-   Move ``fcntl`` import. :pr:`965`
-   Fix Google App Engine ``ImportError``. :pr:`995`
-   Better handling of help text for dynamic default option values.
    :pr:`996`
-   Fix ``get_winter_size()`` so it correctly returns ``(0,0)``.
    :pr:`997`
-   Add test case checking for custom param type. :pr:`1001`
-   Allow short width to address cmd formatting. :pr:`1002`
-   Add details about Python version support. :pr:`1004`
-   Added deprecation flag to commands. :pr:`1005`
-   Fixed issues where ``fd`` was undefined. :pr:`1007`
-   Fix formatting for short help. :pr:`1008`
-   Document how ``auto_envvar_prefix`` works with command groups.
    :pr:`1011`
-   Don't add newlines by default for progress bars. :pr:`1013`
-   Use Python sorting order for ZSH completions. :issue:`1047`,
    :pr:`1059`
-   Document that parameter names are converted to lowercase by default.
    :pr:`1055`
-   Subcommands that are named by the function now automatically have
    the underscore replaced with a dash. If you register a function
    named ``my_command`` it becomes ``my-command`` in the command line
    interface.
-   Hide hidden commands and options from completion. :issue:`1058`,
    :pr:`1061`
-   Fix absolute import blocking Click from being vendored into a
    project on Windows. :issue:`1068`, :pr:`1069`
-   Fix issue where a lowercase ``auto_envvar_prefix`` would not be
    converted to uppercase. :pr:`1105`


Version 6.7
-----------

Released 2017-01-06

-   Make ``click.progressbar`` work with ``codecs.open`` files.
    :pr:`637`
-   Fix bug in bash completion with nested subcommands. :pr:`639`
-   Fix test runner not saving caller env correctly. :pr:`644`
-   Fix handling of SIGPIPE. :pr:`62`
-   Deal with broken Windows environments such as Google App Engine's.
    :issue:`711`


Version 6.6
-----------

Released 2016-04-04

-   Fix bug in ``click.Path`` where it would crash when passed a ``-``.
    :issue:`551`


Version 6.4
-----------

Released 2016-03-24

-   Fix bug in bash completion where click would discard one or more
    trailing arguments. :issue:`471`


Version 6.3
-----------

Released 2016-02-22

-   Fix argument checks for interpreter invoke with ``-m`` and ``-c`` on
    Windows.
-   Fixed a bug that cased locale detection to error out on Python 3.


Version 6.2
-----------

Released 2015-11-27

-   Correct fix for hidden progress bars.


Version 6.1
-----------

Released 2015-11-27

-   Resolved an issue with invisible progress bars no longer rendering.
-   Disable chain commands with subcommands as they were inherently
    broken.
-   Fix ``MissingParameter`` not working without parameters passed.


Version 6.0
-----------

Released 2015-11-24, codename "pow pow"

-   Optimized the progressbar rendering to not render when it did not
    actually change.
-   Explicitly disallow ``nargs=-1`` with a set default.
-   The context is now closed before it's popped from the stack.
-   Added support for short aliases for the false flag on toggles.
-   Click will now attempt to aid you with debugging locale errors
    better by listing with the help of the OS what locales are
    available.
-   Click used to return byte strings on Python 2 in some unit-testing
    situations. This has been fixed to correctly return unicode strings
    now.
-   For Windows users on Python 2, Click will now handle Unicode more
    correctly handle Unicode coming in from the system. This also has
    the disappointing side effect that filenames will now be always
    unicode by default in the ``Path`` type which means that this can
    introduce small bugs for code not aware of this.
-   Added a ``type`` parameter to ``Path`` to force a specific string
    type on the value.
-   For users running Python on Windows the ``echo`` and ``prompt``
    functions now work with full unicode functionality in the Python
    windows console by emulating an output stream. This also applies to
    getting the virtual output and input streams via
    ``click.get_text_stream(...)``.
-   Unittests now always force a certain virtual terminal width.
-   Added support for allowing dashes to indicate standard streams to
    the ``Path`` type.
-   Multi commands in chain mode no longer propagate arguments left over
    from parsing to the callbacks. It's also now disallowed through an
    exception when optional arguments are attached to multi commands if
    chain mode is enabled.
-   Relaxed restriction that disallowed chained commands to have other
    chained commands as child commands.
-   Arguments with positive nargs can now have defaults implemented.
    Previously this configuration would often result in slightly
    unexpected values be returned.


Version 5.1
-----------

Released 2015-08-17

-   Fix a bug in ``pass_obj`` that would accidentally pass the context
    too.


Version 5.0
-----------

Released 2015-08-16, codename "tok tok"

-   Removed various deprecated functionality.
-   Atomic files now only accept the ``w`` mode.
-   Change the usage part of help output for very long commands to wrap
    their arguments onto the next line, indented by 4 spaces.
-   Fix a bug where return code and error messages were incorrect when
    using ``CliRunner``.
-   Added ``get_current_context``.
-   Added a ``meta`` dictionary to the context which is shared across
    the linked list of contexts to allow click utilities to place state
    there.
-   Introduced ``Context.scope``.
-   The ``echo`` function is now threadsafe: It calls the ``write``
    method of the underlying object only once.
-   ``prompt(hide_input=True)`` now prints a newline on ``^C``.
-   Click will now warn if users are using ``unicode_literals``.
-   Click will now ignore the ``PAGER`` environment variable if it is
    empty or contains only whitespace.
-   The ``click-contrib`` GitHub organization was created.


Version 4.1
-----------

Released 2015-07-14

-   Fix a bug where error messages would include a trailing ``None``
    string.
-   Fix a bug where Click would crash on docstrings with trailing
    newlines.
-   Support streams with encoding set to ``None`` on Python 3 by barfing
    with a better error.
-   Handle ^C in less-pager properly.
-   Handle return value of ``None`` from ``sys.getfilesystemencoding``
-   Fix crash when writing to unicode files with ``click.echo``.
-   Fix type inference with multiple options.


Version 4.0
-----------

Released 2015-03-31, codename "zoom zoom"

-   Added ``color`` parameters to lots of interfaces that directly or
    indirectly call into echoing. This previously was always
    autodetection (with the exception of the ``echo_via_pager``
    function). Now you can forcefully enable or disable it, overriding
    the auto detection of Click.
-   Added an ``UNPROCESSED`` type which does not perform any type
    changes which simplifies text handling on 2.x / 3.x in some special
    advanced usecases.
-   Added ``NoSuchOption`` and ``BadOptionUsage`` exceptions for more
    generic handling of errors.
-   Added support for handling of unprocessed options which can be
    useful in situations where arguments are forwarded to underlying
    tools.
-   Added ``max_content_width`` parameter to the context which can be
    used to change the maximum width of help output. By default Click
    will not format content for more than 80 characters width.
-   Added support for writing prompts to stderr.
-   Fix a bug when showing the default for multiple arguments.
-   Added support for custom subclasses to ``option`` and ``argument``.
-   Fix bug in ``clear()`` on Windows when colorama is installed.
-   Reject ``nargs=-1`` for options properly. Options cannot be
    variadic.
-   Fixed an issue with bash completion not working properly for
    commands with non ASCII characters or dashes.
-   Added a way to manually update the progressbar.
-   Changed the formatting of missing arguments. Previously the internal
    argument name was shown in error messages, now the metavar is shown
    if passed. In case an automated metavar is selected, it's stripped
    of extra formatting first.


Version 3.3
-----------

Released 2014-09-08

-   Fixed an issue with error reporting on Python 3 for invalid
    forwarding of commands.


Version 3.2
-----------

Released 2014-08-22

-   Added missing ``err`` parameter forwarding to the ``secho``
    function.
-   Fixed default parameters not being handled properly by the context
    invoke method. This is a backwards incompatible change if the
    function was used improperly.
-   Removed the ``invoked_subcommands`` attribute largely. It is not
    possible to provide it to work error free due to how the parsing
    works so this API has been deprecated.
-   Restored the functionality of ``invoked_subcommand`` which was
    broken as a regression in 3.1.


Version 3.1
-----------

Released 2014-08-13

-   Fixed a regression that caused contexts of subcommands to be created
    before the parent command was invoked which was a regression from
    earlier Click versions.


Version 3.0
-----------

Released 2014-08-12, codename "clonk clonk"

-   Formatter now no longer attempts to accommodate for terminals
    smaller than 50 characters. If that happens it just assumes a
    minimal width.
-   Added a way to not swallow exceptions in the test system.
-   Added better support for colors with pagers and ways to override the
    autodetection.
-   The CLI runner's result object now has a traceback attached.
-   Improved automatic short help detection to work better with dots
    that do not terminate sentences.
-   When defining options without actual valid option strings now,
    Click will give an error message instead of silently passing. This
    should catch situations where users wanted to created arguments
    instead of options.
-   Restructured Click internally to support vendoring.
-   Added support for multi command chaining.
-   Added support for defaults on options with ``multiple`` and options
    and arguments with ``nargs != 1``.
-   Label passed to ``progressbar`` is no longer rendered with
    whitespace stripped.
-   Added a way to disable the standalone mode of the ``main`` method on
    a Click command to be able to handle errors better.
-   Added support for returning values from command callbacks.
-   Added simplifications for printing to stderr from ``echo``.
-   Added result callbacks for groups.
-   Entering a context multiple times defers the cleanup until the last
    exit occurs.
-   Added ``open_file``.


Version 2.6
-----------

Released 2014-08-11

-   Fixed an issue where the wrapped streams on Python 3 would be
    reporting incorrect values for seekable.


Version 2.5
-----------

Released 2014-07-28

-   Fixed a bug with text wrapping on Python 3.


Version 2.4
-----------

Released 2014-07-04

-   Corrected a bug in the change of the help option in 2.3.


Version 2.3
-----------

Released 2014-07-03

-   Fixed an incorrectly formatted help record for count options.
-   Add support for ansi code stripping on Windows if colorama is not
    available.
-   Restored the Click 1.0 handling of the help parameter for certain
    edge cases.


Version 2.2
-----------

Released 2014-06-26

-   Fixed tty detection on PyPy.
-   Fixed an issue that progress bars were not rendered when the context
    manager was entered.


Version 2.1
-----------

Released 2014-06-14

-   Fixed the :func:`launch` function on windows.
-   Improved the colorama support on windows to try hard to not screw up
    the console if the application is interrupted.
-   Fixed windows terminals incorrectly being reported to be 80
    characters wide instead of 79
-   Use colorama win32 bindings if available to get the correct
    dimensions of a windows terminal.
-   Fixed an issue with custom function types on Python 3.
-   Fixed an issue with unknown options being incorrectly reported in
    error messages.


Version 2.0
-----------

Released 2014-06-06, codename "tap tap tap"

-   Added support for opening stdin/stdout on Windows in binary mode
    correctly.
-   Added support for atomic writes to files by going through a
    temporary file.
-   Introduced :exc:`BadParameter` which can be used to easily perform
    custom validation with the same error messages as in the type
    system.
-   Added :func:`progressbar`; a function to show progress bars.
-   Added :func:`get_app_dir`; a function to calculate the home folder
    for configs.
-   Added transparent handling for ANSI codes into the :func:`echo`
    function through ``colorama``.
-   Added :func:`clear` function.
-   Breaking change: parameter callbacks now get the parameter object
    passed as second argument. There is legacy support for old callbacks
    which will warn but still execute the script.
-   Added :func:`style`, :func:`unstyle` and :func:`secho` for ANSI
    styles.
-   Added an :func:`edit` function that invokes the default editor.
-   Added an :func:`launch` function that launches browsers and
    applications.
-   Nargs of -1 for arguments can now be forced to be a single item
    through the required flag. It defaults to not required.
-   Setting a default for arguments now implicitly makes it non
    required.
-   Changed "yN" / "Yn" to "y/N" and "Y/n" in confirmation prompts.
-   Added basic support for bash completion.
-   Added :func:`getchar` to fetch a single character from the terminal.
-   Errors now go to stderr as intended.
-   Fixed various issues with more exotic parameter formats like
    DOS/Windows style arguments.
-   Added :func:`pause` which works similar to the Windows ``pause`` cmd
    built-in but becomes an automatic noop if the application is not run
    through a terminal.
-   Added a bit of extra information about missing choice parameters.
-   Changed how the help function is implemented to allow global
    overriding of the help option.
-   Added support for token normalization to implement case insensitive
    handling.
-   Added support for providing defaults for context settings.


Version 1.1
-----------

Released 2014-05-23

-   Fixed a bug that caused text files in Python 2 to not accept native
    strings.


Version 1.0
-----------

Released 2014-05-21

-   Initial release.<|MERGE_RESOLUTION|>--- conflicted
+++ resolved
@@ -1,15 +1,10 @@
 .. currentmodule:: click
 
-<<<<<<< HEAD
 Version 8.2.0
-=======
-Version 8.1.8
->>>>>>> aca1a0ce
 -------------
 
 Unreleased
 
-<<<<<<< HEAD
 -   Drop support for Python 3.7. :pr:`2588`
 -   Use modern packaging metadata with ``pyproject.toml`` instead of ``setup.cfg``.
     :pr:`326`
@@ -36,7 +31,13 @@
 -   When generating a command's name from a decorated function's name, the
     suffixes ``_command``, ``_cmd``, ``_group``, and ``_grp`` are removed.
     :issue:`2322`
-=======
+
+
+Version 8.1.8
+-------------
+
+Unreleased
+
 -   Fix an issue with type hints for ``click.open_file()``. :issue:`2717`
 -   Fix issue where error message for invalid ``click.Path`` displays on
     multiple lines. :issue:`2697`
@@ -46,7 +47,6 @@
     :issue:`2705`
 -   Show correct value for flag default when using ``default_map``.
     :issue:`2632`
->>>>>>> aca1a0ce
 
 
 Version 8.1.7
