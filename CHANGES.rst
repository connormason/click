--- conflicted
+++ resolved
@@ -11,13 +11,10 @@
     the ``Context.invoke()`` method. :issue:`3066` :issue:`3065` :pr:`3068`
 -   Fix conversion of ``Sentinel.UNSET`` happening too early, which caused incorrect
     behavior for multiple parameters using the same name. :issue:`3071` :pr:`3079`
-<<<<<<< HEAD
--   When ``Sentinel.UNSET`` is found during parsing, it will skip calls to
-    ``type_cast_value``. :issue:`3069`
-=======
 -   Fix rendering when ``prompt`` and ``confirm`` parameter ``prompt_suffix`` is
     empty. :issue:`3019` :pr:`3021`
->>>>>>> 06f52a45
+-   When ``Sentinel.UNSET`` is found during parsing, it will skip calls to
+    ``type_cast_value``. :issue:`3069` :pr:`3090`
 
 Version 8.3.0
 --------------
