--- conflicted
+++ resolved
@@ -4,6 +4,8 @@
 --------------
 
 Unreleased
+
+-   Don't discard pager arguments by correctly using subprocess.Popen. :issue:`3039` :pr:`3055`
 
 
 
@@ -30,12 +32,7 @@
 -   Lazily import ``shutil``. :pr:`3023`
 -   Properly forward exception information to resources registered with
     ``click.core.Context.with_resource()``. :issue:`2447` :pr:`3058`
-<<<<<<< HEAD
--   Fix regression related to EOF handling in CliRunner. :issue:`2939`:pr:`2940`
--   Don't discard pager arguments. :issue:`3039` :pr:`3055`
-=======
 -   Fix regression related to EOF handling in CliRunner. :issue:`2939` :pr:`2940`
->>>>>>> 35e6a786
 
 Version 8.2.2
 -------------
